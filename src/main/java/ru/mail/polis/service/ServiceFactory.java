/*
 * Copyright 2020 (c) Odnoklassniki
 *
 * Licensed under the Apache License, Version 2.0 (the "License");
 * you may not use this file except in compliance with the License.
 * You may obtain a copy of the License at
 *
 *     http://www.apache.org/licenses/LICENSE-2.0
 *
 * Unless required by applicable law or agreed to in writing, software
 * distributed under the License is distributed on an "AS IS" BASIS,
 * WITHOUT WARRANTIES OR CONDITIONS OF ANY KIND, either express or implied.
 * See the License for the specific language governing permissions and
 * limitations under the License.
 */

package ru.mail.polis.service;

import org.jetbrains.annotations.NotNull;
import ru.mail.polis.dao.DAO;
import ru.mail.polis.service.codearound.AsyncService;

import java.io.IOException;
import java.util.Set;

/**
 * Constructs {@link Service} instances.
 *
 * @author Vadim Tsesko
 */
public final class ServiceFactory {

    private static final long MAX_HEAP = 256 * 1024 * 1024;

    private ServiceFactory() {
        // Not supposed to be instantiated
    }

    /**
     * Construct a storage instance.
     *
     * @param port     port to bind HTTP server to
     * @param dao      DAO to store the data
     * @param topology a list of all cluster endpoints {@code http://<host>:<port>} (including this one)
     * @return a storage instance
     */
    @NotNull
    public static Service create(
            final int port,
<<<<<<< HEAD
            @NotNull final DAO dao) throws IOException {

=======
            @NotNull final DAO dao,
            @NotNull final Set<String> topology) throws IOException {
>>>>>>> 6550e2b5
        if (Runtime.getRuntime().maxMemory() > MAX_HEAP) {
            throw new IllegalStateException("The heap is too big. Consider setting Xmx.");
        }

        if (port <= 0 || 65536 <= port) {
            throw new IllegalArgumentException("Port out of range");
        }

        return new AsyncService(port, dao,
                Runtime.getRuntime().availableProcessors(), 1024);
    }
}<|MERGE_RESOLUTION|>--- conflicted
+++ resolved
@@ -44,16 +44,12 @@
      * @param topology a list of all cluster endpoints {@code http://<host>:<port>} (including this one)
      * @return a storage instance
      */
+    /*
     @NotNull
     public static Service create(
             final int port,
-<<<<<<< HEAD
-            @NotNull final DAO dao) throws IOException {
-
-=======
             @NotNull final DAO dao,
             @NotNull final Set<String> topology) throws IOException {
->>>>>>> 6550e2b5
         if (Runtime.getRuntime().maxMemory() > MAX_HEAP) {
             throw new IllegalStateException("The heap is too big. Consider setting Xmx.");
         }
@@ -65,4 +61,5 @@
         return new AsyncService(port, dao,
                 Runtime.getRuntime().availableProcessors(), 1024);
     }
+    */
 }